version: v1
type: profile
name: security-baseline-level-1
display_name: OSPS Security Baseline - Level 1
context:
  provider: github
alert: "off"
remediate: "off"
repository:
  # OSPS-AC-01: Require MFA for collaborators; depends on org entity
  # OSPS-AC-02: Hosted GitHub has this by default
  - name: osps-ac-02
    type: osps-ac-02
    def: {}
  # OSPS-AC-03: Prevent overwriting git history
  - name: osps-ac-03
    type: osps-ac-03
    def: {}
  # OSPS-AC-04: Prevent permanent branch deletion
  - name: osps-ac-04
    type: osps-ac-04
    def: {}

  # OSPS-BR-01: Prevent direct untrusted input in CI
  - name: osps-br-01
    type: osps-br-01
    def: {}
  # OSPS-BR-03: Ensure secure channels for VCS
  - name: osps-br-03
    type: osps-br-03
    def: {}

  # OSPS-DO-03: Ensure user guides for all basic functionality
  # OSPS-DO-05: Project documentation has a mechanism for reporting defects

  # OSPS-GV-02: Projects has public discussion mechanisms
  - name: osps-gv-02
    type: osps-gv-02
    def: {}
  # OSPS-GV-03: Enforce CONTRIBUTING file presence
  - name: osps-gv-03
    type: osps-gv-03
    def: {}

  # OSPS-LE-02: Ensure OSI/FSF approved license
  - name: osps-le-02
    type: osps-le-02
    def: {}
  # OSPS-LE-03: LICENSE or COPYING files are available available
  - name: osps-le-03
    type: osps-le-03
    def: {}

  # OSPS-QA-01: Repository visibility check
  - name: osps-qa-01
    type: osps-qa-01
    def: {}
  # OSPS-QA-02: Maintain publicly readable change history
  - name: osps-qa-02
    type: osps-qa-02
    def: {}    

  # OSPS-VM-05: Check for SECURITY.md or GitHub private vulnerability reporting
  - name: osps-vm-05
    type: osps-vm-05
    def: {}
<<<<<<< HEAD

release:
  # OSPS-LE-04: Check release assets for valid license
  - name: osps-le-04
    type: osps-le-04
=======
release:
  # OSPS-BR-09: Released software assets are delivered using HTTPS
  - name: osps-br-09
    type: osps-br-09
>>>>>>> 21753810
    def: {}<|MERGE_RESOLUTION|>--- conflicted
+++ resolved
@@ -64,16 +64,13 @@
   - name: osps-vm-05
     type: osps-vm-05
     def: {}
-<<<<<<< HEAD
-
-release:
-  # OSPS-LE-04: Check release assets for valid license
-  - name: osps-le-04
-    type: osps-le-04
-=======
 release:
   # OSPS-BR-09: Released software assets are delivered using HTTPS
   - name: osps-br-09
     type: osps-br-09
->>>>>>> 21753810
+    def: {}
+
+  # OSPS-LE-04: Check release assets for valid license
+  - name: osps-le-04
+    type: osps-le-04
     def: {}