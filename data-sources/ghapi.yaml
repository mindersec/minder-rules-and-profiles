--- conflicted
+++ resolved
@@ -14,11 +14,7 @@
             type: string
           repo:
             type: string
-<<<<<<< HEAD
-    repo:
-=======
     repo_config:
->>>>>>> 15ff75be
       endpoint: https://api.github.com/repos/{owner}/{repo}
       parse: json
       input_schema:
